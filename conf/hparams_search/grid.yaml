--- conflicted
+++ resolved
@@ -16,19 +16,11 @@
     study_name: "null"
 
     params:
-<<<<<<< HEAD
       optimizer.lr: choice(0.001, 0.01, 0.05, 0.1, 0.5, 1.0, 2.0, 5.0)
       optimizer.weight_decay: choice(0.0001, 0.001, 0.01, 0.1, 1)
       optimizer.block_size: choice(2, 4, 6, 8)
       optimizer.alpha: choice(0.01, 0.1, 0.25, 0.5, 0.75, 0.9, 0.95, 0.99)
-      # batch size: grid(...) if needed
-=======
-      optimizer.lr: 0.001,0.01,0.05,0.1,0.5,1.0,2.0,5.0
-      optimizer.weight_decay: 0.0001,0.001,0.01,0.1,1
-      optimizer.block_size: 2,4,6,8
-      optimizer.alpha: 0.01,0.1,0.25,0.5,0.75,0.9,0.95,0.99
-      data.batch_size: 64, 128, 256
-      model.net.hidden_size1: 250, 500
-      model.net.hidden_size2: 250, 500
-      model.net.hidden_size3: 250, 500
->>>>>>> 557b2ae2
+      data.batch_size: choice(64, 128, 256)
+      model.net.hidden_size1: choice(250, 500)
+      model.net.hidden_size2: choice(250, 500)
+      model.net.hidden_size3: choice(250, 500)