_target_: lightning.pytorch.trainer.Trainer

<<<<<<< HEAD
# Uses this to save ckp and logs if no logger is provided
default_root_dir: ${save_dir} 

min_epochs: 1 # prevents early stopping
max_epochs: 2
=======
default_root_dir: ${save_dir}
min_epochs: 1
max_epochs: 5
>>>>>>> 210649d0

accelerator: auto
devices: auto
check_val_every_n_epoch: 1
deterministic: False

callbacks: ${trainer.early_stopping}<|MERGE_RESOLUTION|>--- conflicted
+++ resolved
@@ -1,16 +1,10 @@
 _target_: lightning.pytorch.trainer.Trainer
 
-<<<<<<< HEAD
 # Uses this to save ckp and logs if no logger is provided
 default_root_dir: ${save_dir} 
 
 min_epochs: 1 # prevents early stopping
 max_epochs: 2
-=======
-default_root_dir: ${save_dir}
-min_epochs: 1
-max_epochs: 5
->>>>>>> 210649d0
 
 accelerator: auto
 devices: auto
